{
   "URL" : "https://raw.githubusercontent.com/Starwaster/ProceduralParts/master/ProceduralParts.version",
   "NAME" : "Procedural Parts",
   "GITHUB" : {
      "REPOSITORY" : "ProceduralParts",
      "USERNAME" : "Starwaster"
   },
   "VERSION" : {
      "BUILD" : 0,
<<<<<<< HEAD
      "PATCH" : 10,
=======
      "PATCH" : 9,
>>>>>>> ecf0ec6a
      "MINOR" : 2,
      "MAJOR" : 1
   },
   "DOWNLOAD" : "https://github.com/Swamp-Ig/ProceduralParts/releases",
   "KSP_VERSION" : {
      "PATCH" : 1,
      "MINOR" : 2,
      "MAJOR" : 2
   }
}
<|MERGE_RESOLUTION|>--- conflicted
+++ resolved
@@ -7,15 +7,11 @@
    },
    "VERSION" : {
       "BUILD" : 0,
-<<<<<<< HEAD
       "PATCH" : 10,
-=======
-      "PATCH" : 9,
->>>>>>> ecf0ec6a
       "MINOR" : 2,
       "MAJOR" : 1
    },
-   "DOWNLOAD" : "https://github.com/Swamp-Ig/ProceduralParts/releases",
+   "DOWNLOAD" : "https://github.com/Starwaster/ProceduralParts/releases",
    "KSP_VERSION" : {
       "PATCH" : 1,
       "MINOR" : 2,
