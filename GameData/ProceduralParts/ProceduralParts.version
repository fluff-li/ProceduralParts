{
   "URL" : "https://raw.githubusercontent.com/Starwaster/ProceduralParts/master/GameData/ProceduralParts/ProceduralParts.version",
   "NAME" : "Procedural Parts",
   "GITHUB" : {
      "REPOSITORY" : "ProceduralParts",
      "USERNAME" : "Starwaster"
   },
   "VERSION" :
   {
      "MAJOR" : 1,
      "MINOR" : 2,
      "PATCH" : 10,
      "BUILD" : 0
   },
   "DOWNLOAD" : "https://github.com/Starwaster/ProceduralParts/releases",
<<<<<<< HEAD
   "KSP_VERSION" : {
      "MAJOR" : 1,
      "MINOR" : 3,
      "PATCH" : 0
=======
   "KSP_VERSION" :
   {
      "MAJOR" : 1,
      "MINOR" : 2,
      "PATCH" : 2
>>>>>>> dbb599a9
   }
}
<|MERGE_RESOLUTION|>--- conflicted
+++ resolved
@@ -13,17 +13,10 @@
       "BUILD" : 0
    },
    "DOWNLOAD" : "https://github.com/Starwaster/ProceduralParts/releases",
-<<<<<<< HEAD
-   "KSP_VERSION" : {
+   "KSP_VERSION" :
+   {
       "MAJOR" : 1,
       "MINOR" : 3,
       "PATCH" : 0
-=======
-   "KSP_VERSION" :
-   {
-      "MAJOR" : 1,
-      "MINOR" : 2,
-      "PATCH" : 2
->>>>>>> dbb599a9
    }
 }
