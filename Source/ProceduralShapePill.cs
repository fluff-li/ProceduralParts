﻿using System;
using System.Collections.Generic;
using UnityEngine;
using UnityEngine.Profiling;

namespace ProceduralParts
{
    public class ProceduralShapePill : ProceduralAbstractSoRShape
    {
        private static readonly string ModTag = "[ProceduralShapePill]";

        #region Config parameters

        [KSPField(isPersistant = true, guiActiveEditor = true, guiName = "Diameter", guiFormat = "F3", guiUnits = "m", groupName = ProceduralPart.PAWGroupName),
         UI_FloatEdit(scene = UI_Scene.Editor, incrementSlide = SliderPrecision, sigFigs = 5, unit="m", useSI = true)]
        public float diameter = 1.25f;

        [KSPField(isPersistant = true, guiActiveEditor = true, guiName = "Length", guiFormat = "F3", guiUnits = "m", groupName = ProceduralPart.PAWGroupName),
         UI_FloatEdit(scene = UI_Scene.Editor, incrementSlide = SliderPrecision, sigFigs = 5, unit="m", useSI = true)]
        public float length = 1f;

        [KSPField(isPersistant = true, guiActiveEditor = true, guiName = "Fillet", guiFormat = "F3", guiUnits = "m", groupName = ProceduralPart.PAWGroupName),
         UI_FloatEdit(scene = UI_Scene.Editor, incrementSlide = SliderPrecision, sigFigs = 5, unit="m", useSI = true)]
        public float fillet = 1f;

        #endregion

        #region Initialization

        public override void OnStart(StartState state)
        {
            base.OnStart(state);
            if (HighLogic.LoadedSceneIsEditor)
            {
                UpdateTechConstraints();
                Fields[nameof(diameter)].uiControlEditor.onFieldChanged = ClampFillet;
                Fields[nameof(diameter)].uiControlEditor.onFieldChanged += OnShapeDimensionChanged;

                Fields[nameof(length)].uiControlEditor.onFieldChanged = ClampFillet;
                Fields[nameof(length)].uiControlEditor.onFieldChanged += OnShapeDimensionChanged;

                Fields[nameof(fillet)].uiControlEditor.onFieldChanged = ClampFillet;
                Fields[nameof(fillet)].uiControlEditor.onFieldChanged += OnShapeDimensionChanged;

                Fields[nameof(diameter)].uiControlEditor.onSymmetryFieldChanged =
                Fields[nameof(length)].uiControlEditor.onSymmetryFieldChanged =
                Fields[nameof(fillet)].uiControlEditor.onSymmetryFieldChanged = ClampFillet;
            }
        }

        public override void UpdateTechConstraints()
        {
            Fields[nameof(length)].guiActiveEditor = PPart.lengthMin != PPart.lengthMax;
            UI_FloatEdit lengthEdit = Fields[nameof(length)].uiControlEditor as UI_FloatEdit;
            lengthEdit.incrementLarge = PPart.lengthLargeStep;
            lengthEdit.incrementSmall = PPart.lengthSmallStep;

            Fields[nameof(diameter)].guiActiveEditor = PPart.diameterMin != PPart.diameterMax;
            UI_FloatEdit diameterEdit = Fields[nameof(diameter)].uiControlEditor as UI_FloatEdit;
            diameterEdit.incrementLarge = PPart.diameterLargeStep;
            diameterEdit.incrementSmall = PPart.diameterSmallStep;

            Fields[nameof(fillet)].guiActiveEditor = PPart.allowCurveTweaking;
            UI_FloatEdit filletEdit = Fields[nameof(fillet)].uiControlEditor as UI_FloatEdit;
            filletEdit.incrementLarge = PPart.diameterLargeStep;
            filletEdit.incrementSmall = PPart.diameterSmallStep;

            AdjustDimensionBounds();
            length = Mathf.Clamp(length, lengthEdit.minValue, lengthEdit.maxValue);
            diameter = Mathf.Clamp(diameter, diameterEdit.minValue, diameterEdit.maxValue);
            fillet = Mathf.Clamp(fillet, filletEdit.minValue, filletEdit.maxValue);
        }

        #endregion

        #region Update handlers

        // A few shortcuts to use in formulas.
        private const float Pi = Mathf.PI;
        private static readonly Func<float, float> sqrt = Mathf.Sqrt;
        private static readonly Func<float, float, float> pow = Mathf.Pow;

        private void ClampFillet(BaseField f, object obj)
        {
            if (fillet > Mathf.Min(diameter, length))
            {
                fillet = Mathf.Min(diameter, length);
                MonoUtilities.RefreshPartContextWindow(part);
            }
        }

        public override void AdjustDimensionBounds()
        {
            // v = 1/24 pi (6 d^2 l+3 (pi-4) d f^2+(10-3 pi) f^3) for d
            // simplify d = ((-3 pi^2 f^2+12 pi f^2) ± sqrt(3 pi) sqrt(3 pi^3 f^4-24 pi^2 f^4+48 pi f^4+24 pi^2 f^3 l-80 pi f^3 l+192 l v))/(12 pi l) 
            // d = (-3 (pi-4) pi f^2 ± sqrt(3 pi) sqrt(3 (pi-4)^2 pi f^4+8 pi (3 pi-10) f^3 l+192 l v)) / (12 pi l)
            // l = (-3 (pi-4) pi d f^2+pi (3 pi-10) f^3+24 v)/(6 pi d^2) 

            float maxDiameter = PPart.diameterMax;
            float maxLength = PPart.lengthMax;
            float maxFillet = Mathf.Min(diameter, length);

            float minDiameter = PPart.diameterMin;
            float minLength = PPart.lengthMin;
            float minFillet = 0;

            float t1 = -3 * (Mathf.PI - 4f) * Mathf.PI * fillet * fillet;
            float de = 12f * Mathf.PI * length;
            if (PPart.volumeMax < float.PositiveInfinity)
            {
                float t2 = sqrt(3f * Pi) * sqrt(3f * pow(Pi - 4f, 2) * Pi * pow(fillet, 4) + 8f * Pi * (3f * Pi - 10f) * pow(fillet, 3) * length + 192f * length * PPart.volumeMax);
                float x = (t1 + t2) > 0 ? (t1 + t2) / de : (t1 - t2) / de;
                maxDiameter = !float.IsNaN(x) ? x : maxDiameter;
                maxLength = ((-3f * (Pi - 4f) * Pi * diameter * pow(fillet, 2)) + (Pi * ((3f * Pi) - 10f) * pow(fillet, 3)) + (24f * PPart.volumeMax)) / (6f * Pi * pow(diameter, 2));
                IterateVolumeLimits(length, diameter, ref minFillet, PPart.volumeMax, IteratorIncrement);
            }

            if (PPart.volumeMin > 0)
            {
                float t2min = sqrt(3f * Pi) * sqrt(3f * pow(Pi - 4f, 2) * Pi * pow(fillet, 4) + 8f * Pi * (3f * Pi - 10f) * pow(fillet, 3) * length + 192f * length * PPart.volumeMin);
                float x = (t1 + t2min) > 0 ? (t1 + t2min) / de : (t1 - t2min) / de;
                minDiameter = !float.IsNaN(x) ? x : minDiameter;
                minLength = ((-3f * (Pi - 4f) * Pi * diameter * pow(fillet, 2)) + (Pi * ((3f * Pi) - 10f) * pow(fillet, 3)) + (24f * PPart.volumeMin)) / (6f * Pi * pow(diameter, 2));
                IterateVolumeLimits(length, diameter, ref maxFillet, PPart.volumeMin, IteratorIncrement);
            }

            maxLength = Mathf.Clamp(maxLength, PPart.lengthMin, PPart.lengthMax);
            maxDiameter = Mathf.Clamp(maxDiameter, PPart.diameterMin, PPart.diameterMax);

            minLength = Mathf.Clamp(minLength, PPart.lengthMin, PPart.lengthMax - PPart.lengthSmallStep);
            minDiameter = Mathf.Clamp(minDiameter, PPart.diameterMin, PPart.diameterMax - PPart.diameterSmallStep);

            (Fields[nameof(diameter)].uiControlEditor as UI_FloatEdit).maxValue = maxDiameter;
            (Fields[nameof(length)].uiControlEditor as UI_FloatEdit).maxValue = maxLength;
            (Fields[nameof(fillet)].uiControlEditor as UI_FloatEdit).maxValue = maxFillet;

            (Fields[nameof(diameter)].uiControlEditor as UI_FloatEdit).minValue = minDiameter;
            (Fields[nameof(length)].uiControlEditor as UI_FloatEdit).minValue = minLength;
            (Fields[nameof(fillet)].uiControlEditor as UI_FloatEdit).minValue = minFillet;
        }

        // Variant from ProceduralShapeBezierCone.IterateVolumeLimits()
        private void IterateVolumeLimits(float length, float diameter, ref float fillet, float target, float inc, int scale = 6)
        {
            // Increasing fillet decreases volume
            // Seek the fillet setting that gives the requested volume, or hits its limit
            if (inc <= 0) return;
            fillet = 0;
            float maxFillet = Mathf.Min(length, diameter);
            while (scale-- >= 0)
            {
                float curInc = inc * Mathf.Pow(10, scale);
                while (CalculateVolume(length, diameter, fillet + curInc) > target && fillet + curInc < maxFillet)
                {
                    fillet += curInc;
                }
            }
        }

        internal override void UpdateShape(bool forceUpdate=true)
        {
            Profiler.BeginSample("UpdateShape Pill");
            part.CoMOffset = CoMOffset;
<<<<<<< HEAD
            Volume = CalculateVolume();
            SurfaceArea = CalculateSurface();
=======
            MinDiameter = MaxDiameter = diameter;
            InnerMinDiameter = InnerMaxDiameter = -1f;
            Length = length;
            NominalVolume = CalculateVolume();
            Volume = NominalVolume;
>>>>>>> 54da629a
            LinkedList<ProfilePoint> points = new LinkedList<ProfilePoint>();

            if (fillet == 0)
            {
                // Reduces down to a cylinder part.
                points.AddLast(new ProfilePoint(diameter, -0.5f * length, 0f, new Vector2(1, 0)));
                points.AddLast(new ProfilePoint(diameter, 0.5f * length, 1f, new Vector2(1, 0)));
            }
            else
            {
                float bodyLength = length - fillet;
                float endDiameter = diameter - fillet;
                float bodyDiameter = diameter;

                float filletLength = Mathf.PI * fillet * 0.5f;
                float totLength = filletLength + bodyLength;
                float s1 = filletLength * 0.5f / totLength;

                CirclePoints cp = CirclePoints.ForDiameter(fillet, MaxCircleError, MinCircleVertexes);

                // We need to be careful with the number of points so we don't blow the 255 point budget for colliders
                CirclePoints collCp = CirclePoints.ForDiameter(fillet, MaxCircleError, 0, 12);
                CirclePoints collEnds = CirclePoints.ForDiameter(endDiameter, MaxCircleError * 4f, 4, 12);
                CirclePoints collBody = CirclePoints.ForDiameter(bodyDiameter, MaxCircleError * 4f, 4, 16);

                points.AddLast(new ProfilePoint(endDiameter, -0.5f * length, 0f, new Vector2(0, -1), colliderCirc: collEnds));

                foreach (Vector3 xzu in cp.PointsXZU(0.5f, 0.75f))
                    points.AddLast(new ProfilePoint(endDiameter + fillet * xzu.x, -0.5f * (bodyLength - fillet * xzu.y), s1 * Mathf.InverseLerp(0.5f, 0.75f, xzu[2]), xzu, inCollider: false));
                foreach (Vector3 xzu in collCp.PointsXZU(0.5f, 0.75f))
                    points.AddLast(new ProfilePoint(endDiameter + fillet * xzu.x, -0.5f * (bodyLength - fillet * xzu.y), s1 * Mathf.InverseLerp(0.5f, 0.75f, xzu[2]), xzu, inRender: false, colliderCirc: collEnds));

                points.AddLast(new ProfilePoint(bodyDiameter, -0.5f * bodyLength, s1, new Vector2(1, 0), colliderCirc: collBody));
                if (fillet < length)
                    points.AddLast(new ProfilePoint(bodyDiameter, 0.5f * bodyLength, 1f - s1, new Vector2(1, 0), colliderCirc: collBody));

                foreach (Vector3 xzu in cp.PointsXZU(0.75f, 1))
                    points.AddLast(new ProfilePoint(endDiameter + fillet * xzu.x, 0.5f * (bodyLength + fillet * xzu.y), 1f - s1 * Mathf.InverseLerp(1f, 0.75f, xzu[2]), xzu, inCollider: false));
                foreach (Vector3 xzu in collCp.PointsXZU(0.75f, 1))
                    points.AddLast(new ProfilePoint(endDiameter + fillet * xzu.x, 0.5f * (bodyLength + fillet * xzu.y), 1f - s1 * Mathf.InverseLerp(1f, 0.75f, xzu[2]), xzu, inRender: false, colliderCirc: collEnds));
                points.AddLast(new ProfilePoint(endDiameter, 0.5f * length, 1f, new Vector2(0, 1), colliderCirc: collEnds));
            }

            WriteMeshes(points);
            Profiler.EndSample();
        }

        public override float CalculateVolume() => CalculateVolume(length, diameter, fillet);
        public static float CalculateVolume(float length, float diameter, float fillet)
        {
            // To get formula for part volume: l = length, d = diameter, f = fillet
            // body cylinder = pi * r^2 * h 
            //               = pi (d/2)^2 (l-f)
            // ends cylinder = pi * r^2 * h 
            //               = pi ((d-f)/2)^2 f
            // volume of the filleted bits by  http://mathworld.wolfram.com/PappussCentroidTheorem.html
            //               = 2 pi * area segment * location centroid
            //  area segment = 1/2 pi r^2   (semicircle)
            //               = 1/2 pi (f/2)^2
            //  centroid     = semicircle centroid + end cyl radius
            //               = 4 * r / ( 3 * pi )  + (d-f)/2
            //               = ((2f) / (3 pi) +(d-f)/2

            // So plug this into wolfram alpha:
            // simplify v = pi (d/2)^2 (l-f) + pi ((d-f)/2)^2 f + 2 pi  1/2 pi (f/2)^2  ((2f) / (3 pi) +(d-f)/2)

            // we get: v = 1/24 pi (6 d^2 l+3 (pi-4) d f^2+(10-3 pi) f^3)

            return Mathf.PI / 24f * (6f * diameter * diameter * length + 3f * (Mathf.PI - 4) * diameter * fillet * fillet + (10f - 3f * Mathf.PI) * fillet * fillet * fillet);
        }
        public override float CalculateSurface()
        {
            // Cylinder lateral Surface = pi * d * (h - fillet)
            // surface (top & bottom) = pi * (d - fillet)^2 / 2
            // torus segment = 2 * Pi * a * c     a = fillet/Pi + (diameter - fillet)  c = Pi * d/2
            //               = Pi * Pi * diameter * (fillet/Pi + diameter - fillet)
            // pi * (d * (length - fillet) + ((d - fillet)^2 / 2) + (Pi * d * (fillet/Pi + d - fillet)))
            return Mathf.PI * (diameter * (length - fillet) + (diameter - fillet) * (diameter - fillet) / 2f +  diameter * (fillet + diameter * Mathf.PI - fillet * Mathf.PI));
        }

        public override bool SeekVolume(float targetVolume, int dir=0)
        {
            BaseField field = Fields[nameof(length)];
            float orig = (float) field.GetValue(this);
            float maxLength = (field.uiControlEditor as UI_FloatEdit).maxValue;
            float minLength = (field.uiControlEditor as UI_FloatEdit).minValue;
            float precision = (field.uiControlEditor as UI_FloatEdit).incrementSlide;

            // Solve length directly, taken from AdjustDimensionBounds
            float targetLength = (-3f * (Pi - 4f) * Pi * diameter * pow(fillet, 2) + Pi * (3f * Pi - 10f) * pow(fillet, 3) + 24f * targetVolume) / (6f * Pi * pow(diameter, 2));
            targetLength = RoundToDirection(targetLength / precision, dir) * precision;
            float clampedTargetLength = Mathf.Clamp(targetLength, minLength, maxLength);
            bool closeEnough = Mathf.Abs((clampedTargetLength / targetLength) - 1) < 0.01;

            field.SetValue(targetLength, this);
            foreach (Part p in part.symmetryCounterparts)
            {
                // Propagate the change to other parts in symmetry group
                if (FindAbstractShapeModule(p, this) is ProceduralAbstractShape pm)
                {
                    field.SetValue(targetLength, pm);
                }
            }
            OnShapeDimensionChanged(field, orig);
            MonoUtilities.RefreshPartContextWindow(part);
            return closeEnough;
        }

        public override void UpdateTFInterops()
        {
            ProceduralPart.tfInterface.InvokeMember("AddInteropValue", ProceduralPart.tfBindingFlags, null, null, new System.Object[] { this.part, "diam1", diameter, "ProceduralParts" });
            ProceduralPart.tfInterface.InvokeMember("AddInteropValue", ProceduralPart.tfBindingFlags, null, null, new System.Object[] { this.part, "diam2", fillet, "ProceduralParts" });
            ProceduralPart.tfInterface.InvokeMember("AddInteropValue", ProceduralPart.tfBindingFlags, null, null, new System.Object[] { this.part, "length", length, "ProceduralParts" });
        }

        public override void TranslateAttachmentsAndNodes(BaseField f, object obj)
        {
            if (f.name == nameof(diameter) && obj is float oldDiameter)
            {
                HandleDiameterChange((float)f.GetValue(this), oldDiameter);
            }
            else if (f.name == nameof(fillet))
            {
                //HandleDiameterChange(f, obj);
            }
            if (f.name == nameof(length) && obj is float oldLen)
            {
                HandleLengthChange((float)f.GetValue(this), oldLen);
            }
        }

        internal override void InitializeAttachmentNodes() => InitializeAttachmentNodes(length, diameter);

        public override void NormalizeCylindricCoordinates(ShapeCoordinates coords)
        {
            coords.r /= (diameter / 2);
            coords.y /= length;
        }

        public override void UnNormalizeCylindricCoordinates(ShapeCoordinates coords)
        {
            coords.r *= (diameter / 2);
            coords.y *= length;
        }
        #endregion
    }
}<|MERGE_RESOLUTION|>--- conflicted
+++ resolved
@@ -161,16 +161,12 @@
         {
             Profiler.BeginSample("UpdateShape Pill");
             part.CoMOffset = CoMOffset;
-<<<<<<< HEAD
-            Volume = CalculateVolume();
-            SurfaceArea = CalculateSurface();
-=======
             MinDiameter = MaxDiameter = diameter;
             InnerMinDiameter = InnerMaxDiameter = -1f;
             Length = length;
             NominalVolume = CalculateVolume();
             Volume = NominalVolume;
->>>>>>> 54da629a
+            SurfaceArea = CalculateSurface();
             LinkedList<ProfilePoint> points = new LinkedList<ProfilePoint>();
 
             if (fillet == 0)
