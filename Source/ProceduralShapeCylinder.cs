﻿using UnityEngine;
using UnityEngine.Profiling;

namespace ProceduralParts
{
    public class ProceduralShapeCylinder : ProceduralAbstractSoRShape
    {
        private const string ModTag = "[ProceduralShapeCylinder]";
        #region Config parameters

        [KSPField(isPersistant = true, guiActiveEditor = true, guiName = "Diameter", guiFormat = "F3", guiUnits = "m", groupName = ProceduralPart.PAWGroupName),
         UI_FloatEdit(scene = UI_Scene.Editor, incrementSlide = SliderPrecision, sigFigs = 5, unit="m", useSI = true)]
        public float diameter = 1.25f;

        [KSPField(isPersistant = true, guiActiveEditor = true, guiName = "Length", guiFormat = "F3", guiUnits = "m", groupName = ProceduralPart.PAWGroupName),
         UI_FloatEdit(scene = UI_Scene.Editor, incrementSlide = SliderPrecision, sigFigs = 5, unit="m", useSI = true)]
        public float length = 1f;

        #endregion

        #region Initialization

        public override void OnStart(StartState state)
        {
            base.OnStart(state);
            if (HighLogic.LoadedSceneIsEditor)
            {
                UpdateTechConstraints();
                Fields[nameof(diameter)].uiControlEditor.onFieldChanged = OnShapeDimensionChanged;
                Fields[nameof(length)].uiControlEditor.onFieldChanged = OnShapeDimensionChanged;
            }
        }

        public override void UpdateTechConstraints()
        {
            Fields[nameof(length)].guiActiveEditor = PPart.lengthMin != PPart.lengthMax;
            UI_FloatEdit lengthEdit = Fields[nameof(length)].uiControlEditor as UI_FloatEdit;
            lengthEdit.incrementLarge = PPart.lengthLargeStep;
            lengthEdit.incrementSmall = PPart.lengthSmallStep;

            Fields[nameof(diameter)].guiActiveEditor = PPart.diameterMin != PPart.diameterMax;
            UI_FloatEdit diameterEdit = Fields[nameof(diameter)].uiControlEditor as UI_FloatEdit;
            diameterEdit.incrementLarge = PPart.diameterLargeStep;
            diameterEdit.incrementSmall = PPart.diameterSmallStep;

            AdjustDimensionBounds();
            length = Mathf.Clamp(length, lengthEdit.minValue, lengthEdit.maxValue);
            diameter = Mathf.Clamp(diameter, diameterEdit.minValue, diameterEdit.maxValue);
        }

        #endregion

        #region Update handlers

        internal override void UpdateShape(bool force = true)
        {
            Profiler.BeginSample("UpdateShape Cyl");
            part.CoMOffset = CoMOffset;
<<<<<<< HEAD
            Volume = CalculateVolume();
            SurfaceArea = CalculateSurface();
=======
            MaxDiameter = MinDiameter = diameter;
            InnerMaxDiameter = InnerMinDiameter = -1f;
            Length = length;
            NominalVolume = CalculateVolume();
            Volume = NominalVolume;
>>>>>>> 54da629a
            Vector2 norm = new Vector2(1, 0);

            WriteMeshes(
                new ProfilePoint(diameter, -0.5f * length, 0f, norm),
                new ProfilePoint(diameter, 0.5f * length, 1f, norm)
                );
            Profiler.EndSample();
        }

        public override void AdjustDimensionBounds()
        {
            // V = 1/4 * pi * L * (d*d)
            // L = 4*V / pi * (d*d)
            // D = sqrt(4*V/pi / L)
            float t = PPart.volumeMax * 4f / Mathf.PI;
            float tMin = PPart.volumeMin * 4f / Mathf.PI;

            float maxDiameter = Mathf.Sqrt(t / length);
            float maxLength = t / (diameter * diameter);
            float minDiameter = Mathf.Sqrt(tMin / length);
            float minLength = tMin / (diameter * diameter);

            maxLength = Mathf.Clamp(maxLength, PPart.lengthMin, PPart.lengthMax);
            maxDiameter = Mathf.Clamp(maxDiameter, PPart.diameterMin, PPart.diameterMax);

            minLength = Mathf.Clamp(minLength, PPart.lengthMin, PPart.lengthMax - PPart.lengthSmallStep);
            minDiameter = Mathf.Clamp(minDiameter, PPart.diameterMin, PPart.diameterMax - PPart.diameterSmallStep);

            (Fields[nameof(diameter)].uiControlEditor as UI_FloatEdit).maxValue = maxDiameter;
            (Fields[nameof(length)].uiControlEditor as UI_FloatEdit).maxValue = maxLength;
            (Fields[nameof(diameter)].uiControlEditor as UI_FloatEdit).minValue = minDiameter;
            (Fields[nameof(length)].uiControlEditor as UI_FloatEdit).minValue = minLength;
        }

        public override float CalculateVolume() => CalculateVolume(length, diameter);
        public static float CalculateVolume(float length, float diameter)
        {
            return diameter * diameter * 0.25f * Mathf.PI * length;
        }
        public override float CalculateSurface()
        {
            return Mathf.PI * diameter * (length  + diameter  / 2);
        }

        public override bool SeekVolume(float targetVolume, int dir) => SeekVolume(targetVolume, Fields[nameof(length)], dir);

        public override void UpdateTFInterops()
        {
            ProceduralPart.tfInterface.InvokeMember("AddInteropValue", ProceduralPart.tfBindingFlags, null, null, new System.Object[] { this.part, "diam1", diameter, "ProceduralParts" });
            ProceduralPart.tfInterface.InvokeMember("AddInteropValue", ProceduralPart.tfBindingFlags, null, null, new System.Object[] { this.part, "diam2", diameter, "ProceduralParts" });
            ProceduralPart.tfInterface.InvokeMember("AddInteropValue", ProceduralPart.tfBindingFlags, null, null, new System.Object[] { this.part, "length", length, "ProceduralParts" });
        }

        public override void TranslateAttachmentsAndNodes(BaseField f, object obj)
        {
            if (f.name == nameof(diameter) && obj is float oldDiameter)
            {
                HandleDiameterChange((float)f.GetValue(this), oldDiameter);
            }
            if (f.name == nameof(length) && obj is float oldLen)
            {
                HandleLengthChange((float)f.GetValue(this), oldLen);
            }
        }

        internal override void InitializeAttachmentNodes() => InitializeAttachmentNodes(length, diameter);

        public override void NormalizeCylindricCoordinates(ShapeCoordinates coords)
        {
            coords.r /= (diameter / 2);
            coords.y /= length;
        }

        public override void UnNormalizeCylindricCoordinates(ShapeCoordinates coords)
        {
            coords.r *= (diameter / 2);
            coords.y *= length;
        }

        #endregion
    }
}<|MERGE_RESOLUTION|>--- conflicted
+++ resolved
@@ -56,16 +56,12 @@
         {
             Profiler.BeginSample("UpdateShape Cyl");
             part.CoMOffset = CoMOffset;
-<<<<<<< HEAD
-            Volume = CalculateVolume();
-            SurfaceArea = CalculateSurface();
-=======
             MaxDiameter = MinDiameter = diameter;
             InnerMaxDiameter = InnerMinDiameter = -1f;
             Length = length;
             NominalVolume = CalculateVolume();
             Volume = NominalVolume;
->>>>>>> 54da629a
+            SurfaceArea = CalculateSurface();
             Vector2 norm = new Vector2(1, 0);
 
             WriteMeshes(
