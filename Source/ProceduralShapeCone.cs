--- conflicted
+++ resolved
@@ -146,17 +146,13 @@
         {
             Profiler.BeginSample("UpdateShape Cone");
             part.CoMOffset = CoMOffset;
-<<<<<<< HEAD
-            Volume = CalculateVolume();
-            SurfaceArea = CalculateSurface();
-=======
             MaxDiameter = Mathf.Max(topDiameter, bottomDiameter);
             MinDiameter = Mathf.Min(topDiameter, bottomDiameter);
             InnerMaxDiameter = InnerMinDiameter = -1f;
             Length = length;
             NominalVolume = CalculateVolume();
             Volume = NominalVolume;
->>>>>>> 54da629a
+            SurfaceArea = CalculateSurface();
             Vector2 norm = new Vector2(length, (bottomDiameter - topDiameter) / 2f);
             norm.Normalize();
 
